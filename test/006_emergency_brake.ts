--- conflicted
+++ resolved
@@ -30,7 +30,7 @@
   const state = {
     UNPLANNED: 0,
     PLANNED: 1,
-    EXECUTED: 2
+    EXECUTED: 2,
   };
 
   let MINT: string
@@ -52,15 +52,15 @@
 
     contact1 = (await deployContract(plannerAcc, RestrictedERC20MockArtifact, [
       "Contact1",
-      "CT1"
+      "CT1",
     ])) as ERC20;
     contact2 = (await deployContract(plannerAcc, RestrictedERC20MockArtifact, [
       "Contact2",
-      "CT2"
+      "CT2",
     ])) as ERC20;
     brake = (await deployContract(plannerAcc, EmergencyBrakeArtifact, [
       planner,
-      executor
+      executor,
     ])) as EmergencyBrake;
 
     MINT = id(contact1.interface, "mint(address,uint256)");
@@ -74,16 +74,9 @@
     await contact1.grantRole(ROOT, brake.address);
     await contact2.grantRole(ROOT, brake.address);
 
-<<<<<<< HEAD
-    contacts = [contact1.address, contact2.address];
-    signatures = [
-      [MINT, BURN],
-      [TRANSFER, APPROVE]
-=======
     permissions = [
       { contact: contact1.address, signatures: [MINT, BURN] },
       { contact: contact2.address, signatures: [TRANSFER, APPROVE] },
->>>>>>> c62e6311
     ];
   });
 
@@ -181,15 +174,9 @@
     });
 
     it("can't revoke non-existing permissions", async () => {
-<<<<<<< HEAD
-      const nonExisting = [
-        [MINT, BURN],
-        [MINT, BURN]
-=======
       const permissions = [
         { contact: contact1.address, signatures: [MINT, BURN] },
         { contact: contact2.address, signatures: [MINT, BURN] },
->>>>>>> c62e6311
       ];
       await brake.connect(plannerAcc).plan(target, permissions); // It can be planned, because permissions could be different at execution time
       await expect(
